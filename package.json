--- conflicted
+++ resolved
@@ -5,16 +5,9 @@
   "scripts": {
     "dev": "next dev",
     "build": "next build",
-<<<<<<< HEAD
-    "start": "next start",
-    "lint": "next lint",
-    "test": "jest --passWithNoTests",
-    "test:watch": "jest --watch --passWithNoTests",
-=======
     "build:vercel": "next build",
     "start": "next start",
     "lint": "next lint",
->>>>>>> 70477c9e
     "supabase:start": "supabase start",
     "supabase:stop": "supabase stop",
     "supabase:deploy": "supabase functions deploy"
@@ -41,18 +34,5 @@
     "tailwindcss": "^3.4.0",
     "typescript": "^5.3.3"
   },
-<<<<<<< HEAD
-  "devDependencies": {
-    "@testing-library/jest-dom": "^6.6.3",
-    "@testing-library/react": "^16.3.0",
-    "@types/jest": "^30.0.0",
-    "autoprefixer": "^10.4.16",
-    "jest": "^30.0.4",
-    "jest-environment-jsdom": "^30.0.4",
-    "postcss": "^8.4.32",
-    "tailwindcss": "^3.4.0"
-  }
-=======
   "devDependencies": {}
->>>>>>> 70477c9e
 }